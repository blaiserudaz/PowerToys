--- conflicted
+++ resolved
@@ -1,270 +1,265 @@
-﻿// Copyright (c) Microsoft Corporation
-// The Microsoft Corporation licenses this file to you under the MIT license.
-// See the LICENSE file in the project root for more information.  Code forked from Betsegaw Tadele's https://github.com/betsegaw/windowwalker/
-
-using System;
-using System.Collections.Generic;
-using System.Linq;
-using System.Windows.Interop;
-
-using WindowWalker.Components;
-using WindowWalker.MVVMHelpers;
-
-namespace WindowWalker.ViewModels
-{
-    internal class WindowWalkerViewModel : PropertyChangedBase
-    {
-        private readonly HotKeyHandler _hotKeyHandler;
-        private readonly List<string> _hints = new List<string>()
-        {
-            "search for running processes or windows...",
-<<<<<<< HEAD
-
-            // "you can reinvoke this app using CTRL + WIN",
-=======
->>>>>>> 2077cd48
-        };
-
-        private string _searchText = string.Empty;
-        private List<SearchResult> _results = new List<SearchResult>();
-        private SearchResult _selectedWindow;
-        private bool _windowVisibility = true;
-        private string _hint = string.Empty;
-        private int _hintCounter = 0;
-
-        private void WireCommands()
-        {
-            SwitchToSelectedWindowCommand = new RelayCommand(SwitchToSelectedWindow)
-            {
-                IsEnabled = true,
-            };
-            WindowNavigateToNextResultCommand = new RelayCommand(WindowNavigateToNextResult)
-            {
-                IsEnabled = true,
-            };
-            WindowNavigateToPreviousResultCommand = new RelayCommand(WindowNavigateToPreviousResult)
-            {
-                IsEnabled = true,
-            };
-            WindowHideCommand = new RelayCommand(WindowHide)
-            {
-                IsEnabled = true,
-            };
-            WindowShowCommand = new RelayCommand(WindowShow)
-            {
-                IsEnabled = true,
-            };
-        }
-
-        public string SearchText
-        {
-            get => _searchText;
-
-            set
-            {
-                if (_searchText != value)
-                {
-                    _searchText = value;
-                    SearchController.Instance.SearchText = value;
-                    NotifyPropertyChanged("SearchText");
-                }
-            }
-        }
-
-        public string Hint
-        {
-            get => _hint;
-
-            set
-            {
-                if (_hint != value)
-                {
-                    _hint = value;
-                    NotifyPropertyChanged("Hint");
-                }
-            }
-        }
-
-        public List<SearchResult> Results
-        {
-            get => _results;
-
-            set
-            {
-                if (_results != value)
-                {
-                    _results = value;
-                    NotifyPropertyChanged("Results");
-                }
-            }
-        }
-
-        public SearchResult SelectedWindowResult
-        {
-            get => _selectedWindow;
-            set
-            {
-                if (_selectedWindow != value)
-                {
-                    _selectedWindow = value;
-                    WindowResultSelected();
-                    NotifyPropertyChanged("SelectedWindowResult");
-                }
-            }
-        }
-
-        public IntPtr Hwnd { get; private set; }
-
-        public bool WindowVisibility
-        {
-            get
-            {
-                return _windowVisibility;
-            }
-
-            set
-            {
-                if (_windowVisibility != value)
-                {
-                    _windowVisibility = value;
-                    NotifyPropertyChanged("WindowVisibility");
-                }
-            }
-        }
-
-        public RelayCommand SwitchToSelectedWindowCommand
-        {
-            get;
-            private set;
-        }
-
-        public RelayCommand WindowNavigateToNextResultCommand
-        {
-            get;
-            private set;
-        }
-
-        public RelayCommand WindowNavigateToPreviousResultCommand
-        {
-            get;
-            private set;
-        }
-
-        public RelayCommand WindowHideCommand
-        {
-            get;
-            private set;
-        }
-
-        public RelayCommand WindowShowCommand
-        {
-            get;
-            private set;
-        }
-
-        public WindowWalkerViewModel(System.Windows.Window mainWindow)
-        {
-            SearchController.Instance.OnSearchResultUpdate += SearchResultUpdated;
-            OpenWindows.Instance.UpdateOpenWindowsList();
-            Hwnd = new WindowInteropHelper(mainWindow).Handle;
-            LivePreview.SetWindowExlusionFromLivePreview(Hwnd);
-
-            _hotKeyHandler = new HotKeyHandler(mainWindow);
-            _hotKeyHandler.OnHotKeyPressed += HotKeyPressedHandler;
-
-            // _hints.AddRange(Commands.GetTips());
-            Hint = _hints[_hintCounter];
-
-            WireCommands();
-        }
-
-        private void HotKeyPressedHandler(object sender, EventArgs e)
-        {
-            if (SearchText == string.Empty && WindowVisibility)
-            {
-                WindowHide();
-            }
-            else
-            {
-                WindowShow();
-            }
-        }
-
-        private void WindowResultSelected()
-        {
-            if (SelectedWindowResult != null)
-            {
-                LivePreview.ActivateLivePreview(SelectedWindowResult.Result.Hwnd, Hwnd);
-            }
-        }
-
-        private void WindowNavigateToPreviousResult()
-        {
-            if (SelectedWindowResult == null && Results.Count > 0)
-            {
-                SelectedWindowResult = Results.Last();
-                return;
-            }
-
-            if (Results.Count > 0)
-            {
-                SelectedWindowResult = Results[(Results.IndexOf(SelectedWindowResult) + Results.Count - 1) % Results.Count];
-            }
-        }
-
-        private void WindowNavigateToNextResult()
-        {
-            if (SelectedWindowResult == null && Results.Count > 0)
-            {
-                SelectedWindowResult = Results.First();
-                return;
-            }
-
-            if (Results.Count > 0)
-            {
-                SelectedWindowResult = Results[(Results.IndexOf(SelectedWindowResult) + 1) % Results.Count];
-            }
-        }
-
-        private void WindowHide()
-        {
-            LivePreview.DeactivateLivePreview();
-            WindowVisibility = false;
-
-            // ApplicationUpdates.InstallUpdateSyncWithInfo();
-        }
-
-        private void WindowShow()
-        {
-            _hintCounter = (_hintCounter + 1) % _hints.Count;
-            Hint = _hints[_hintCounter];
-
-            SearchText = string.Empty;
-            OpenWindows.Instance.UpdateOpenWindowsList();
-            LivePreview.DeactivateLivePreview();
-            WindowVisibility = true;
-            InteropAndHelpers.SetForegroundWindow(Hwnd);
-        }
-
-        public void SwitchToSelectedWindow()
-        {
-            if (SelectedWindowResult != null)
-            {
-                LivePreview.DeactivateLivePreview();
-                SelectedWindowResult.Result.SwitchToWindow();
-                WindowHide();
-            }
-            else if (Results != null && Results.Count > 0)
-            {
-                LivePreview.DeactivateLivePreview();
-                Results.First().Result.SwitchToWindow();
-                WindowHide();
-            }
-        }
-
-        private void SearchResultUpdated(object sender, SearchController.SearchResultUpdateEventArgs e)
-        {
-            Results = SearchController.Instance.SearchMatches;
-        }
-    }
-}
+﻿// Copyright (c) Microsoft Corporation
+// The Microsoft Corporation licenses this file to you under the MIT license.
+// See the LICENSE file in the project root for more information.  Code forked from Betsegaw Tadele's https://github.com/betsegaw/windowwalker/
+
+using System;
+using System.Collections.Generic;
+using System.Linq;
+using System.Windows.Interop;
+
+using WindowWalker.Components;
+using WindowWalker.MVVMHelpers;
+
+namespace WindowWalker.ViewModels
+{
+    internal class WindowWalkerViewModel : PropertyChangedBase
+    {
+        private readonly HotKeyHandler _hotKeyHandler;
+        private readonly List<string> _hints = new List<string>()
+        {
+            "search for running processes or windows...",
+        };
+
+        private string _searchText = string.Empty;
+        private List<SearchResult> _results = new List<SearchResult>();
+        private SearchResult _selectedWindow;
+        private bool _windowVisibility = true;
+        private string _hint = string.Empty;
+        private int _hintCounter = 0;
+
+        private void WireCommands()
+        {
+            SwitchToSelectedWindowCommand = new RelayCommand(SwitchToSelectedWindow)
+            {
+                IsEnabled = true,
+            };
+            WindowNavigateToNextResultCommand = new RelayCommand(WindowNavigateToNextResult)
+            {
+                IsEnabled = true,
+            };
+            WindowNavigateToPreviousResultCommand = new RelayCommand(WindowNavigateToPreviousResult)
+            {
+                IsEnabled = true,
+            };
+            WindowHideCommand = new RelayCommand(WindowHide)
+            {
+                IsEnabled = true,
+            };
+            WindowShowCommand = new RelayCommand(WindowShow)
+            {
+                IsEnabled = true,
+            };
+        }
+
+        public string SearchText
+        {
+            get => _searchText;
+
+            set
+            {
+                if (_searchText != value)
+                {
+                    _searchText = value;
+                    SearchController.Instance.SearchText = value;
+                    NotifyPropertyChanged("SearchText");
+                }
+            }
+        }
+
+        public string Hint
+        {
+            get => _hint;
+
+            set
+            {
+                if (_hint != value)
+                {
+                    _hint = value;
+                    NotifyPropertyChanged("Hint");
+                }
+            }
+        }
+
+        public List<SearchResult> Results
+        {
+            get => _results;
+
+            set
+            {
+                if (_results != value)
+                {
+                    _results = value;
+                    NotifyPropertyChanged("Results");
+                }
+            }
+        }
+
+        public SearchResult SelectedWindowResult
+        {
+            get => _selectedWindow;
+            set
+            {
+                if (_selectedWindow != value)
+                {
+                    _selectedWindow = value;
+                    WindowResultSelected();
+                    NotifyPropertyChanged("SelectedWindowResult");
+                }
+            }
+        }
+
+        public IntPtr Hwnd { get; private set; }
+
+        public bool WindowVisibility
+        {
+            get
+            {
+                return _windowVisibility;
+            }
+
+            set
+            {
+                if (_windowVisibility != value)
+                {
+                    _windowVisibility = value;
+                    NotifyPropertyChanged("WindowVisibility");
+                }
+            }
+        }
+
+        public RelayCommand SwitchToSelectedWindowCommand
+        {
+            get;
+            private set;
+        }
+
+        public RelayCommand WindowNavigateToNextResultCommand
+        {
+            get;
+            private set;
+        }
+
+        public RelayCommand WindowNavigateToPreviousResultCommand
+        {
+            get;
+            private set;
+        }
+
+        public RelayCommand WindowHideCommand
+        {
+            get;
+            private set;
+        }
+
+        public RelayCommand WindowShowCommand
+        {
+            get;
+            private set;
+        }
+
+        public WindowWalkerViewModel(System.Windows.Window mainWindow)
+        {
+            SearchController.Instance.OnSearchResultUpdate += SearchResultUpdated;
+            OpenWindows.Instance.UpdateOpenWindowsList();
+            Hwnd = new WindowInteropHelper(mainWindow).Handle;
+            LivePreview.SetWindowExlusionFromLivePreview(Hwnd);
+
+            _hotKeyHandler = new HotKeyHandler(mainWindow);
+            _hotKeyHandler.OnHotKeyPressed += HotKeyPressedHandler;
+
+            // _hints.AddRange(Commands.GetTips());
+            Hint = _hints[_hintCounter];
+
+            WireCommands();
+        }
+
+        private void HotKeyPressedHandler(object sender, EventArgs e)
+        {
+            if (SearchText == string.Empty && WindowVisibility)
+            {
+                WindowHide();
+            }
+            else
+            {
+                WindowShow();
+            }
+        }
+
+        private void WindowResultSelected()
+        {
+            if (SelectedWindowResult != null)
+            {
+                LivePreview.ActivateLivePreview(SelectedWindowResult.Result.Hwnd, Hwnd);
+            }
+        }
+
+        private void WindowNavigateToPreviousResult()
+        {
+            if (SelectedWindowResult == null && Results.Count > 0)
+            {
+                SelectedWindowResult = Results.Last();
+                return;
+            }
+
+            if (Results.Count > 0)
+            {
+                SelectedWindowResult = Results[(Results.IndexOf(SelectedWindowResult) + Results.Count - 1) % Results.Count];
+            }
+        }
+
+        private void WindowNavigateToNextResult()
+        {
+            if (SelectedWindowResult == null && Results.Count > 0)
+            {
+                SelectedWindowResult = Results.First();
+                return;
+            }
+
+            if (Results.Count > 0)
+            {
+                SelectedWindowResult = Results[(Results.IndexOf(SelectedWindowResult) + 1) % Results.Count];
+            }
+        }
+
+        private void WindowHide()
+        {
+            LivePreview.DeactivateLivePreview();
+            WindowVisibility = false;
+
+            // ApplicationUpdates.InstallUpdateSyncWithInfo();
+        }
+
+        private void WindowShow()
+        {
+            _hintCounter = (_hintCounter + 1) % _hints.Count;
+            Hint = _hints[_hintCounter];
+
+            SearchText = string.Empty;
+            OpenWindows.Instance.UpdateOpenWindowsList();
+            LivePreview.DeactivateLivePreview();
+            WindowVisibility = true;
+            InteropAndHelpers.SetForegroundWindow(Hwnd);
+        }
+
+        public void SwitchToSelectedWindow()
+        {
+            if (SelectedWindowResult != null)
+            {
+                LivePreview.DeactivateLivePreview();
+                SelectedWindowResult.Result.SwitchToWindow();
+                WindowHide();
+            }
+            else if (Results != null && Results.Count > 0)
+            {
+                LivePreview.DeactivateLivePreview();
+                Results.First().Result.SwitchToWindow();
+                WindowHide();
+            }
+        }
+
+        private void SearchResultUpdated(object sender, SearchController.SearchResultUpdateEventArgs e)
+        {
+            Results = SearchController.Instance.SearchMatches;
+        }
+    }
+}