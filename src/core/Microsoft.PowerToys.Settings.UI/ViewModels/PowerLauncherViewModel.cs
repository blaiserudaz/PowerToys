// Copyright (c) Microsoft Corporation
// The Microsoft Corporation licenses this file to you under the MIT license.
// See the LICENSE file in the project root for more information.
using System.Runtime.CompilerServices;
using System.Text.Json;

using Microsoft.PowerToys.Settings.UI.Helpers;
using Microsoft.PowerToys.Settings.UI.Lib;
using Microsoft.PowerToys.Settings.UI.Views;

namespace Microsoft.PowerToys.Settings.UI.ViewModels
{
    public class PowerLauncherViewModel : Observable
    {
<<<<<<< HEAD
        private const string POWERTOYNAME = "Launcher";
=======
>>>>>>> 96b2145b
        private PowerLauncherSettings settings;
        private GeneralSettings generalSettings;

        public delegate void SendCallback(PowerLauncherSettings settings);

        private readonly SendCallback callback;

        public PowerLauncherViewModel()
        {
            if (SettingsUtils.SettingsExists(PowerLauncherSettings.POWERTOYNAME))
            {
                settings = SettingsUtils.GetSettings<PowerLauncherSettings>(PowerLauncherSettings.POWERTOYNAME);
            }
            else
            {
                settings = new PowerLauncherSettings();
            }

<<<<<<< HEAD
            if (SettingsUtils.SettingsExists())
            {
                generalSettings = SettingsUtils.GetSettings<GeneralSettings>(string.Empty);
            }
            else
            {
                generalSettings = new GeneralSettings();
                SettingsUtils.SaveSettings(generalSettings.ToJsonString(), string.Empty);
            }
=======
            callback = (PowerLauncherSettings settings) =>
            {
                // Propagate changes to Power Launcher through IPC
                var propertiesJson = JsonSerializer.Serialize(settings.properties);
                ShellPage.DefaultSndMSGCallback(
                    string.Format("{{ \"{0}\": {1} }}", PowerLauncherSettings.POWERTOYNAME, JsonSerializer.Serialize(settings.properties)));
            };
        }

        public PowerLauncherViewModel(PowerLauncherSettings settings, SendCallback callback)
        {
            this.settings = settings;
            this.callback = callback;
>>>>>>> 96b2145b
        }

        private void UpdateSettings([CallerMemberName] string propertyName = null)
        {
            // Notify UI of property change
            OnPropertyChanged(propertyName);

<<<<<<< HEAD
            // Save settings to file
            var options = new JsonSerializerOptions
            {
                WriteIndented = true,
            };
            SettingsUtils.SaveSettings(JsonSerializer.Serialize(settings, options), POWERTOYNAME);

            // Propagate changes to Power Launcher through IPC
=======
            settings.Save();
            callback(settings);
>>>>>>> 96b2145b
        }

        public bool EnablePowerLauncher
        {
            get
            {
                return generalSettings.Enabled.PowerLauncher;
            }

            set
            {
                if (generalSettings.Enabled.PowerLauncher != value)
                {
                    generalSettings.Enabled.PowerLauncher = value;
                    OnPropertyChanged(nameof(EnablePowerLauncher));
                    SettingsUtils.SaveSettings(generalSettings.ToJsonString(), string.Empty);
                    OutGoingGeneralSettings outgoing = new OutGoingGeneralSettings(generalSettings);
                    ShellPage.DefaultSndMSGCallback(outgoing.ToString());
                }
            }
        }

        public string SearchResultPreference
        {
            get
            {
                return settings.properties.search_result_preference;
            }

            set
            {
                if (settings.properties.search_result_preference != value)
                {
                    settings.properties.search_result_preference = value;
                    UpdateSettings();
                }
            }
        }

        public string SearchTypePreference
        {
            get
            {
                return settings.properties.search_type_preference;
            }

            set
            {
                if (settings.properties.search_type_preference != value)
                {
                    settings.properties.search_type_preference = value;
                    UpdateSettings();
                }
            }
        }

        public int MaximumNumberOfResults
        {
            get
            {
                return settings.properties.maximum_number_of_results;
            }

            set
            {
                if (settings.properties.maximum_number_of_results != value)
                {
                    settings.properties.maximum_number_of_results = value;
                    UpdateSettings();
                }
            }
        }

        public HotkeySettings OpenPowerLauncher
        {
            get
            {
                return settings.properties.open_powerlauncher;
            }

            set
            {
                if (settings.properties.open_powerlauncher != value)
                {
                    settings.properties.open_powerlauncher = value;
                    UpdateSettings();
                }
            }
        }

        public HotkeySettings OpenFileLocation
        {
            get
            {
                return settings.properties.open_file_location;
            }

            set
            {
                if (settings.properties.open_file_location != value)
                {
                    settings.properties.open_file_location = value;
                    UpdateSettings();
                }
            }
        }

        public HotkeySettings CopyPathLocation
        {
            get
            {
                return settings.properties.copy_path_location;
            }

            set
            {
                if (settings.properties.copy_path_location != value)
                {
                    settings.properties.copy_path_location = value;
                    UpdateSettings();
                }
            }
        }

        public HotkeySettings OpenConsole
        {
            get
            {
                return settings.properties.open_console;
            }

            set
            {
                if (settings.properties.open_console != value)
                {
                    settings.properties.open_console = value;
                    UpdateSettings();
                }
            }
        }

        public bool OverrideWinRKey
        {
            get
            {
                return settings.properties.override_win_r_key;
            }

            set
            {
                if (settings.properties.override_win_r_key != value)
                {
                    settings.properties.override_win_r_key = value;
                    UpdateSettings();
                }
            }
        }

        public bool OverrideWinSKey
        {
            get
            {
                return settings.properties.override_win_s_key;
            }

            set
            {
                if (settings.properties.override_win_s_key != value)
                {
                    settings.properties.override_win_s_key = value;
                    UpdateSettings();
                }
            }
        }
    }
}<|MERGE_RESOLUTION|>--- conflicted
+++ resolved
@@ -12,10 +12,6 @@
 {
     public class PowerLauncherViewModel : Observable
     {
-<<<<<<< HEAD
-        private const string POWERTOYNAME = "Launcher";
-=======
->>>>>>> 96b2145b
         private PowerLauncherSettings settings;
         private GeneralSettings generalSettings;
 
@@ -34,7 +30,6 @@
                 settings = new PowerLauncherSettings();
             }
 
-<<<<<<< HEAD
             if (SettingsUtils.SettingsExists())
             {
                 generalSettings = SettingsUtils.GetSettings<GeneralSettings>(string.Empty);
@@ -44,7 +39,6 @@
                 generalSettings = new GeneralSettings();
                 SettingsUtils.SaveSettings(generalSettings.ToJsonString(), string.Empty);
             }
-=======
             callback = (PowerLauncherSettings settings) =>
             {
                 // Propagate changes to Power Launcher through IPC
@@ -58,7 +52,6 @@
         {
             this.settings = settings;
             this.callback = callback;
->>>>>>> 96b2145b
         }
 
         private void UpdateSettings([CallerMemberName] string propertyName = null)
@@ -66,19 +59,8 @@
             // Notify UI of property change
             OnPropertyChanged(propertyName);
 
-<<<<<<< HEAD
-            // Save settings to file
-            var options = new JsonSerializerOptions
-            {
-                WriteIndented = true,
-            };
-            SettingsUtils.SaveSettings(JsonSerializer.Serialize(settings, options), POWERTOYNAME);
-
-            // Propagate changes to Power Launcher through IPC
-=======
             settings.Save();
             callback(settings);
->>>>>>> 96b2145b
         }
 
         public bool EnablePowerLauncher
