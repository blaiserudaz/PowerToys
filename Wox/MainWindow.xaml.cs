--- conflicted
+++ resolved
@@ -1,6 +1,6 @@
 ﻿using System;
 using System.Collections.Generic;
-using System.ComponentModel;
+using System.Diagnostics;
 using System.IO;
 using System.Linq;
 using System.Threading;
@@ -29,39 +29,22 @@
 {
     public partial class MainWindow
     {
-<<<<<<< HEAD
         private static readonly object locker = new object();
+
+        private static readonly List<Result> waitShowResultList = new List<Result>();
         private readonly GloablHotkey globalHotkey = new GloablHotkey();
-
         private readonly KeyboardSimulator keyboardSimulator = new KeyboardSimulator(new InputSimulator());
         private readonly Storyboard progressBarStoryboard = new Storyboard();
         private bool WinRStroked;
         private NotifyIcon notifyIcon;
         private bool queryHasReturn;
-=======
-        private KeyboardHook hook = new KeyboardHook();
-        private NotifyIcon notifyIcon;
-        Storyboard progressBarStoryboard = new Storyboard();
-        private bool queryHasReturn = false;
-        private static object locker = new object();
-        private static List<Result> waitShowResultList = new List<Result>();
-
-        private KeyboardListener keyboardListener = new KeyboardListener();
-        private bool WinRStroked = false;
-        private WindowsInput.KeyboardSimulator keyboardSimulator = new WindowsInput.KeyboardSimulator(new WindowsInput.InputSimulator());
->>>>>>> 0f023113
 
         public MainWindow()
         {
             InitializeComponent();
 
             InitialTray();
-<<<<<<< HEAD
-            resultCtrl.resultItemChangedEvent += resultCtrl_resultItemChangedEvent;
-=======
-            hook.KeyPressed += OnHotKey;
-            hook.RegisterHotKey(XModifierKeys.Win, Keys.W);
->>>>>>> 0f023113
+
             ThreadPool.SetMaxThreads(30, 10);
             InitProgressbarAnimation();
             try
@@ -72,18 +55,14 @@
             {
                 SetTheme(CommonStorage.Instance.UserSetting.Theme = "Default");
             }
-
-<<<<<<< HEAD
-
-            Closing += MainWindow_Closing;
-        }
-
-        public void SetHotkey(string hotkeyStr,EventHandler<HotkeyEventArgs> action)
-        {
-            HotkeyModel hotkey = new HotkeyModel(hotkeyStr);
+        }
+
+        public void SetHotkey(string hotkeyStr, EventHandler<HotkeyEventArgs> action)
+        {
+            var hotkey = new HotkeyModel(hotkeyStr);
             try
             {
-                HotkeyManager.Current.AddOrReplace(hotkeyStr, hotkey.CharKey, hotkey.ModifierKeys,action);
+                HotkeyManager.Current.AddOrReplace(hotkeyStr, hotkey.CharKey, hotkey.ModifierKeys, action);
             }
             catch (Exception)
             {
@@ -93,15 +72,19 @@
 
         public void RemoveHotkey(string hotkeyStr)
         {
-            HotkeyManager.Current.Remove(hotkeyStr);
+            if (!string.IsNullOrEmpty(hotkeyStr))
+            {
+                HotkeyManager.Current.Remove(hotkeyStr);
+            }
         }
 
         private void SetCustomPluginHotkey()
         {
+            if (CommonStorage.Instance.UserSetting.CustomPluginHotkeys == null) return;
             foreach (CustomPluginHotkey hotkey in CommonStorage.Instance.UserSetting.CustomPluginHotkeys)
             {
                 CustomPluginHotkey hotkey1 = hotkey;
-                SetHotkey(hotkey.Hotkey,delegate
+                SetHotkey(hotkey.Hotkey, delegate
                 {
                     ShowApp();
                     ChangeQuery(hotkey1.ActionKeyword);
@@ -122,20 +105,13 @@
             e.Handled = true;
         }
 
-        private void MainWindow_Closing(object sender, CancelEventArgs e)
-        {
-            e.Cancel = true;
-=======
->>>>>>> 0f023113
-        }
-
         private void WakeupApp()
         {
             //After hide wox in the background for a long time. It will become very slow in the next show.
             //This is caused by the Virtual Mermory Page Mechanisam. So, our solution is execute some codes in every min
             //which may prevent sysetem uninstall memory from RAM to disk.
 
-            var t = new Timer(1000 * 60 * 5) { AutoReset = true, Enabled = true };
+            var t = new Timer(1000*60*5) {AutoReset = true, Enabled = true};
             t.Elapsed += (o, e) => Dispatcher.Invoke(new Action(() =>
             {
                 if (Visibility != Visibility.Visible)
@@ -165,34 +141,14 @@
 
         private void InitialTray()
         {
-            notifyIcon = new NotifyIcon { Text = "Wox", Icon = Properties.Resources.app, Visible = true };
+            notifyIcon = new NotifyIcon {Text = "Wox", Icon = Properties.Resources.app, Visible = true};
             notifyIcon.Click += (o, e) => ShowWox();
             var open = new MenuItem("Open");
             open.Click += (o, e) => ShowWox();
             var exit = new MenuItem("Exit");
             exit.Click += (o, e) => CloseApp();
-            MenuItem[] childen = { open, exit };
+            MenuItem[] childen = {open, exit};
             notifyIcon.ContextMenu = new ContextMenu(childen);
-        }
-
-<<<<<<< HEAD
-        private void resultCtrl_resultItemChangedEvent()
-        {
-            resultCtrl.Margin = resultCtrl.GetCurrentResultCount() > 0
-                ? new Thickness { Top = grid.Margin.Top }
-                : new Thickness { Top = 0 };
-=======
-        private void OnHotKey(object sender, KeyPressedEventArgs e)
-        {
-            if (!IsVisible)
-            {
-                ShowWox();
-            }
-            else
-            {
-                HideWox();
-            }
->>>>>>> 0f023113
         }
 
         private void TextBoxBase_OnTextChanged(object sender, TextChangedEventArgs e)
@@ -277,16 +233,12 @@
 
         private void MainWindow_OnLoaded(object sender, RoutedEventArgs e)
         {
-            Left = (SystemParameters.PrimaryScreenWidth - ActualWidth) / 2;
-            Top = (SystemParameters.PrimaryScreenHeight - ActualHeight) / 3;
-
-<<<<<<< HEAD
-            SetHotkey(CommonStorage.Instance.UserSetting.Hotkey,OnHotkey);
+            Left = (SystemParameters.PrimaryScreenWidth - ActualWidth)/2;
+            Top = (SystemParameters.PrimaryScreenHeight - ActualHeight)/3;
+
+            SetHotkey(CommonStorage.Instance.UserSetting.Hotkey, OnHotkey);
             SetCustomPluginHotkey();
-            WakeupApp();
-=======
             //WakeupApp();
->>>>>>> 0f023113
             Plugins.Init();
 
             globalHotkey.hookedKeyboardCallback += KListener_hookedKeyboardCallback;
@@ -297,13 +249,13 @@
             if (CommonStorage.Instance.UserSetting.ReplaceWinR)
             {
                 //todo:need refatoring. move those codes to CMD file or expose events
-                if (keyevent == KeyEvent.WM_KEYDOWN && vkcode == (int)Keys.R && state.WinPressed)
+                if (keyevent == KeyEvent.WM_KEYDOWN && vkcode == (int) Keys.R && state.WinPressed)
                 {
                     WinRStroked = true;
                     Dispatcher.BeginInvoke(new Action(OnWinRPressed));
                     return false;
                 }
-                if (keyevent == KeyEvent.WM_KEYUP && WinRStroked && vkcode == (int)Keys.LWin)
+                if (keyevent == KeyEvent.WM_KEYUP && WinRStroked && vkcode == (int) Keys.LWin)
                 {
                     WinRStroked = false;
                     keyboardSimulator.ModifiedKeyStroke(VirtualKeyCode.LWIN, VirtualKeyCode.CONTROL);
@@ -372,7 +324,6 @@
             if (list.Count > 0)
             {
                 //todo:this should be opened to users, it's their choise to use it or not in thier workflows
-<<<<<<< HEAD
                 list.ForEach(
                     o =>
                     {
@@ -380,35 +331,21 @@
                     });
                 lock (locker)
                 {
-                    resultCtrl.Dispatcher.Invoke(new Action(() =>
-                    {
-                        List<Result> l =
-                            list.Where(o => o.OriginQuery != null && o.OriginQuery.RawQuery == tbQuery.Text).ToList();
-                        resultCtrl.AddResults(list);
-                    }));
-                }
-=======
-                list.ForEach(o =>
-                {
-                    if (o.AutoAjustScore) o.Score += CommonStorage.Instance.UserSelectedRecords.GetSelectedCount(o);
-                });
-                lock(locker)
-                {
                     waitShowResultList.AddRange(list);
                 }
                 Dispatcher.DelayInvoke("ShowResult", k => resultCtrl.Dispatcher.Invoke(new Action(() =>
                 {
-                    var t1 = Environment.TickCount;
-                    
-                    List<Result> l = waitShowResultList.Where(o => o.OriginQuery != null && o.OriginQuery.RawQuery == tbQuery.Text).ToList();
+                    int t1 = Environment.TickCount;
+
+                    List<Result> l =
+                        waitShowResultList.Where(o => o.OriginQuery != null && o.OriginQuery.RawQuery == tbQuery.Text)
+                            .ToList();
                     waitShowResultList.Clear();
 
                     resultCtrl.AddResults(l);
 
                     Debug.WriteLine("Total Time:" + (Environment.TickCount - t1) + " Count:" + l.Count);
                 })), TimeSpan.FromMilliseconds(50));
-
->>>>>>> 0f023113
             }
         }
 
@@ -450,7 +387,7 @@
 
         public void ShowMsg(string title, string subTitle, string iconPath)
         {
-            var m = new Msg { Owner = GetWindow(this) };
+            var m = new Msg {Owner = GetWindow(this)};
             m.Show(title, subTitle, iconPath);
         }
 
